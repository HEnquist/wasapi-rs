--- conflicted
+++ resolved
@@ -1,14 +1,9 @@
 use crate::{
     PKEY_Device_FriendlyName,
     Windows::Win32::Media::Audio::CoreAudio::{
-<<<<<<< HEAD
         AudioSessionState, AudioSessionStateActive,AudioSessionStateInactive,AudioSessionStateExpired, AudioSessionDisconnectReason,
         DisconnectReasonDeviceRemoval, DisconnectReasonServerShutdown, DisconnectReasonFormatChanged, DisconnectReasonSessionLogoff, DisconnectReasonSessionDisconnected, DisconnectReasonExclusiveModeOverride,
         eCapture, eConsole, eRender, IAudioCaptureClient, IAudioClient, IAudioRenderClient, IAudioSessionEvents, IAudioSessionEvents_abi,
-=======
-        AudioSessionStateActive,AudioSessionStateInactive,AudioSessionStateExpired,
-        eCapture, eConsole, eRender, IAudioCaptureClient, IAudioClient, IAudioRenderClient, IAudioSessionEvents,
->>>>>>> e088451b
         IMMDevice, IMMDeviceCollection, IMMDeviceEnumerator, MMDeviceEnumerator, IAudioSessionControl,
         AUDCLNT_SHAREMODE_EXCLUSIVE, AUDCLNT_SHAREMODE_SHARED, AUDCLNT_STREAMFLAGS_AUTOCONVERTPCM,
         AUDCLNT_STREAMFLAGS_EVENTCALLBACK, AUDCLNT_STREAMFLAGS_LOOPBACK,
@@ -33,13 +28,8 @@
 use std::slice;
 use widestring::U16CString;
 use windows::Interface;
-<<<<<<< HEAD
 use windows::HRESULT;
 use windows::IUnknown;
-=======
-use windows::implement;
-use windows::HRESULT;
->>>>>>> e088451b
 
 type WasapiRes<T> = Result<T, Box<dyn error::Error>>;
 
@@ -260,11 +250,7 @@
 }
 
 impl AudioClient {
-<<<<<<< HEAD
     /// Get MixFormat of the device. This is the format the device uses in shared mode and should always be accepted.
-=======
-    // Get the MixFormat. This is the format the device is configured for in shared mode.
->>>>>>> e088451b
     pub fn get_mixformat(&self) -> WasapiRes<WaveFormat> {
         let mut mix_format: mem::MaybeUninit<*mut WAVEFORMATEX> = mem::MaybeUninit::zeroed();
         unsafe { self.client.GetMixFormat(mix_format.as_mut_ptr()).ok()? };
@@ -499,11 +485,8 @@
     control: IAudioSessionControl,
 }
 
-<<<<<<< HEAD
 /// States of an AudioSession
 #[derive(Debug)]
-=======
->>>>>>> e088451b
 pub enum SessionState {
     Active,
     Inactive,
@@ -512,10 +495,7 @@
 
 
 impl AudioSessionControl {
-<<<<<<< HEAD
     /// Get the current state
-=======
->>>>>>> e088451b
     pub fn get_state(&self) -> WasapiRes<SessionState> {
         let mut state = AudioSessionStateActive;
         unsafe { self.control.GetState(&mut state).ok()? };
@@ -530,57 +510,17 @@
         };
         Ok(sessionstate)
     }
-<<<<<<< HEAD
     
     /// Register to receive notifications
     pub fn register_session_notification(&self, callbacks: EventCallbacks) -> WasapiRes<()> {
         let events = AudioSessionEvents::new(callbacks);
         match unsafe { self.control.RegisterAudioSessionNotification(events).ok() } {
-=======
-
-    pub fn register_session_notification(&self, events: AudioSessionEvents) -> WasapiRes<()> {
-        match unsafe { self.control.RegisterAudioSessionNotification(&events.events).ok() } {
->>>>>>> e088451b
             Ok(()) => Ok(()),
             Err(err) => Err(WasapiError::new(&format!("Failed to register notifications, {}", err)).into()),
         }
     }
-<<<<<<< HEAD
-=======
-}
-
-pub struct AudioSessionEvents {
-    events: IAudioSessionEvents,
-}
-
-impl AudioSessionEvents {
-    pub fn new() -> WasapiRes<AudioSessionEvents> {
-        let events: IAudioSessionEvents = windows::create_instance(&IAudioSessionEvents::IID)?;
-        Ok(AudioSessionEvents{ events})
-    }
-}
-
-/*
-// This needs a new version of the windows crate to work!
-#[implement(Windows::Win32::Media::Audio::CoreAudio::IAudioSessionEvents)]
-pub struct MyEvents {
-}
-
-impl MyEvents {
-    pub fn OnStateChanged() -> HRESULT {
-        S_OK
-    }
-
-    //OnChannelVolumeChanged
-    //OnDisplayNameChanged
-    //OnGroupingParamChanged
-    //OnIconPathChanged
-    //OnSessionDisconnected
-    //OnSimpleVolumeChanged
-    //OnStateChanged
->>>>>>> e088451b
-}
-*/
+}
+
 
 /// Struct wrapping an IAudioRenderClient.
 pub struct AudioRenderClient {
